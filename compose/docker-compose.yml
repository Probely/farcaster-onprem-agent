version: '3.3'

services:
  agent:
    image: probely/farcaster-onprem-agent:v3
    container_name: probely-agent
    stop_grace_period: 1s
    # Environment variables for the Agent to work:
    #
    #   FARCASTER_AGENT_TOKEN
    #   The Agent's token is obtained when creating a Scanning Agent in the Probely app.
    #   Learn more at https://help.probely.com/en/articles/6503388-how-to-install-a-scanning-agent
    #
    #   FARCASTER_API_URL
    #   Probely's API URL. If not set, the Agent will use the API URLs for all regions.
    #
    #   FARCASTER_FORCE_TCP
<<<<<<< HEAD
    #   If set to true, the Agent will use TCP to connect to Snyk.
    #
    #   FARCASTER_PROXY_NAMES
    #   If set to true, the Agent will use hostnames in proxy requests when available.
=======
    #   If set to true, the Agent will use TCP to connect to Probely.
>>>>>>> 30ea1c19
    #
    #   HTTP_PROXY (optional)
    #   An advanced option that can be used to configure an HTTP proxy for the Agent to connect to Probely.
    #
    environment:
    - FARCASTER_AGENT_TOKEN
    - FARCASTER_API_URL
    - HTTP_PROXY
    - FARCASTER_FORCE_TCP
    - FARCASTER_PROXY_NAMES
    tmpfs:
    - /run
    cap_add:
<<<<<<< HEAD
      # Required for WireGuard kernel support. If you remove this, the Agent will fall back to a userspace TCP/IP stack.
=======
      # Required for kernel support. If you remove this, the Agent will fall back to a userspace TCP/IP stack.
>>>>>>> 30ea1c19
      - NET_ADMIN
    restart: unless-stopped

volumes:
  secrets:<|MERGE_RESOLUTION|>--- conflicted
+++ resolved
@@ -15,14 +15,10 @@
     #   Probely's API URL. If not set, the Agent will use the API URLs for all regions.
     #
     #   FARCASTER_FORCE_TCP
-<<<<<<< HEAD
-    #   If set to true, the Agent will use TCP to connect to Snyk.
+    #   If set to true, the Agent will use TCP to connect to Probely/Snyk.
     #
     #   FARCASTER_PROXY_NAMES
     #   If set to true, the Agent will use hostnames in proxy requests when available.
-=======
-    #   If set to true, the Agent will use TCP to connect to Probely.
->>>>>>> 30ea1c19
     #
     #   HTTP_PROXY (optional)
     #   An advanced option that can be used to configure an HTTP proxy for the Agent to connect to Probely.
@@ -36,11 +32,7 @@
     tmpfs:
     - /run
     cap_add:
-<<<<<<< HEAD
-      # Required for WireGuard kernel support. If you remove this, the Agent will fall back to a userspace TCP/IP stack.
-=======
-      # Required for kernel support. If you remove this, the Agent will fall back to a userspace TCP/IP stack.
->>>>>>> 30ea1c19
+      # Required to use the kernel WireGuard implementation. If you remove this, the Agent will fall back to a userspace implementation.
       - NET_ADMIN
     restart: unless-stopped
 
